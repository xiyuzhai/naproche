{-
Authors: Andrei Paskevich (2001 - 2008), Steffen Frerix (2017 - 2018)

Syntax of ForThel statements.
-}

{-# LANGUAGE OverloadedStrings #-}

module SAD.ForTheL.Statement (
  statement,
  var, sVar, sTerm,
  anotion, dig, selection, setNotion, functionNotion, plainTerm) where

import SAD.ForTheL.Base
import SAD.ForTheL.Reports (markupToken, markupTokenOf)
import qualified SAD.ForTheL.Reports as Reports
import SAD.Parser.Base
import SAD.Parser.Combinators
import SAD.Parser.Primitives

import SAD.Data.Formula
import SAD.Core.SourcePos
import SAD.Data.Text.Decl


import Data.Function ((&))
import Control.Applicative
import Control.Monad


statement :: FTL Formula
statement = headed <|> chained

headed :: FTL Formula
headed = quStatem <|> ifThenStatem <|> wrongStatem
  where
    quStatem = liftM2 ($) quChain statement
    ifThenStatem = liftM2 Imp
      (markupToken Reports.ifThen "if" >> statement)
      (markupToken Reports.ifThen "then" >> statement)
    wrongStatem =
      mapM_ token' ["it", "is", "wrong", "that"] >> fmap Not statement



chained :: FTL Formula
chained = label "chained statement" $ andOr <|> neitherNor >>= chainEnd
  where
    andOr = atomic >>= \f -> opt f (andChain f <|> orChain f)
    andChain f =
      fmap (foldl And f) $ and >> atomic `sepBy` and
    -- we take sepBy here instead of sepByLLx since we do not  know if the
    -- and/or token' binds to this statement or to an ambient one
    orChain f = fmap (foldl Or f) $ or >> atomic `sepBy`or
    and = markupToken Reports.conjunctiveAnd "and"
    or = markupToken Reports.or "or"

    neitherNor = do
      markupToken Reports.neitherNor "neither"; f <- atomic
      markupToken Reports.neitherNor "nor"
      fs <- atomic `sepBy` markupToken Reports.neitherNor "nor"
      return $ foldl1 And $ map Not (f:fs)


chainEnd :: Formula -> FTL Formula
chainEnd f = optLL1 f $ and_st <|> or_st <|> iff_st <|> where_st
  where
    and_st = fmap (And f) $ markupToken Reports.conjunctiveAnd "and" >> headed
    or_st = fmap (Or f) $ markupToken Reports.or "or" >> headed
    iff_st = fmap (Iff f) $ iff >> statement
    where_st = do
      markupTokenOf Reports.whenWhere ["when", "where"]; y <- statement
      return $ foldr zAll (Imp y f) (declNames [] y)


atomic :: FTL Formula
atomic = label "atomic statement"
  thereIs <|> (simple </> (wehve >> smForm <|> thesis))
  where
    wehve = optLL1 () $ token' "we" >> token' "have"

thesis :: Parser st Formula
thesis = art >> (thes <|> contrary <|> contradiction)
  where
    thes = token' "thesis" >> return zThesis
    contrary = token' "contrary" >> return (Not zThesis)
    contradiction = token' "contradiction" >> return Bot

thereIs :: FTL Formula
thereIs = label "there-is statement" $ there >> (noNotion -|- notions)
  where
    noNotion = label "no-notion" $ do
      token' "no"; (q, f, vs) <- declared notion;
      return $ Not $ foldr mbdExi (q f) vs
    notions = fmap multExi $ art >> declared notion `sepBy` comma




simple :: FTL Formula
simple = label "simple statement" $ do
  (q, ts) <- terms; p <- conjChain doesPredicate;
  q' <- optLL1 id quChain;
  -- this part is not in the language description
  -- example: x = y *for every real number x*.
  q . q' <$> dig p ts

smForm :: FTL Formula
smForm = liftM2 (flip ($)) (sForm -|- classEq) $ optLL1 id quChain

--- predicates


doesPredicate :: FTL Formula
doesPredicate = label "does predicate" $
  (does >> (doP -|- multiDoP)) <|> hasP <|> isChain
  where
    doP = predicate primVer
    multiDoP = mPredicate primMultiVer
    hasP = has >> hasPredicate
    isChain = is  >> conjChain (isAPredicat -|- isPredicate)


isPredicate :: FTL Formula
isPredicate = label "is predicate" $
  pAdj -|- pMultiAdj -|- (with >> hasPredicate)
  where
    pAdj = predicate primAdj
    pMultiAdj = mPredicate primMultiAdj


isAPredicat :: FTL Formula
isAPredicat = label "isA predicate" $ notNotion <|> notion
  -- Unlike the langugae description, we distinguish positive and negative
  -- rather than notions and fixed terms
  where
    notion = fmap (uncurry ($)) anotion
    notNotion = do
      token' "not"; (q, f) <- anotion; let unfinished = dig f [(zVar (VarHole ""))]
      optLLx (q $ Not f) $ fmap (q. Tag Dig . Not) unfinished

hasPredicate :: FTL Formula
hasPredicate = label "has predicate" $ noPossessive <|> possessive
  where
    possessive = art >> common <|> unary
    unary = fmap (Tag Dig . multExi) $ declared possess `sepBy` (comma >> art)
    common = token' "common" >>
      fmap multExi (fmap digadd (declared possess) `sepBy` comma)

    noPossessive = nUnary -|- nCommon
    nUnary = do
      token' "no"; (q, f, v) <- declared possess;
      return $ q . Tag Dig . Not $ foldr mbdExi f v
    nCommon = do
      token' "no"; token' "common"; (q, f, v) <- declared possess
      return $ q . Not $ foldr mbdExi (Tag Dig f) v
      -- take a closer look at this later.. why is (Tag Dig) *inside* important?


--- predicate parsing

predicate :: (FTL UTerm -> FTL UTerm) -> FTL Formula
predicate p = (token' "not" >> negative) <|> positive
  where
    positive = do (q, f) <- p term; return $ q . Tag Dig $ f
    negative = do (q, f) <- p term; return $ q . Tag Dig . Not $ f

mPredicate :: (FTL UTerm -> FTL UTerm) -> FTL Formula
mPredicate p = (token' "not" >> mNegative) <|> mPositive
  where
    mPositive = (token' "pairwise" >> pPositive) <|> sPositive
    -- we distinguish between *separate* and *pairwise*
    sPositive = do (q, f) <- p term; return $ q . Tag DigMultiSubject $ f
    pPositive = do (q, f) <- p term; return $ q . Tag DigMultiPairwise $ f

    mNegative = (token' "pairwise" >> pNegative) <|> sNegative
    sNegative = do (q, f) <- p term; return $ q . Tag DigMultiSubject . Not $ f
    pNegative = do (q, f) <- p term; return $ q . Tag DigMultiPairwise . Not $ f




--- notions

<<<<<<< HEAD
basenotion :: Parser
             FState (Formula -> Formula, Formula, [(VariableName, SourcePos)])
basenotion = fmap digadd $ cm <|> symEqnt <|> (set </> primNotion term)
=======
basentn :: FTL (Formula -> Formula, Formula, [(VariableName, SourcePos)])
basentn = fmap digadd $ cm <|> symEqnt <|> (set </> primNtn term)
>>>>>>> 1a2ad38a
  where
    cm = token' "common" >> primCmNotion term terms
    symEqnt = do
      t <- lexicalCheck isTrm sTerm
      v <- hidden; return (id, zEqu (zVar (VarHole "")) t, [v])

<<<<<<< HEAD
symNotion :: Parser
               FState (Formula -> Formula, Formula, [(VariableName, SourcePos)])
symNotion = (paren (primSnt sTerm) </> primTvr) >>= (dignotion . digadd)
=======
symNotion :: FTL (Formula -> Formula, Formula, [(VariableName, SourcePos)])
symNotion = do
  x <- paren (primSnt sTerm) </> primTypedVar
  digntn (digadd x)
>>>>>>> 1a2ad38a


gnotion :: FTL (Formula -> Formula, Formula, [(VariableName, SourcePos)])
  -> FTL Formula
  -> FTL (Formula -> Formula, Formula, [(VariableName, SourcePos)])
gnotion nt ra = do
  ls <- fmap reverse la; (q, f, vs) <- nt;
  rs <- opt [] $ fmap (:[]) $ ra <|> rc
  -- we can use <|> here because every ra in use begins with "such"
  return (q, foldr1 And $ f : ls ++ rs, vs)
  where
    la = opt [] $ liftM2 (:) lc la
    lc = predicate primUnAdj </> mPredicate primMultiUnAdj
    rc = (that >> conjChain doesPredicate <?> "that clause") <|>
      conjChain isPredicate


anotion :: FTL (Formula -> Formula, Formula)
anotion = label "notion (at most one name)" $
  art >> gnotion basenotion rat >>= single >>= hol
  where
    hol (q, f, v) = return (q, subst (zVar (VarHole "")) (fst v) f)
    rat = fmap (Tag Dig) stattr

notion :: Parser FState (Formula -> Formula, Formula, [(VariableName, SourcePos)])
notion = label "notion" $ gnotion (basenotion </> symNotion) stattr >>= dignotion

possess :: Parser FState (Formula -> Formula, Formula, [(VariableName, SourcePos)])
possess = label "possesive notion" $ gnotion (primOfNotion term) stattr >>= dignotion


stattr :: FTL Formula
stattr = label "such-that attribute" $ such >> that >> statement

digadd :: (a, Formula, c) -> (a, Formula, c)
digadd (q, f, v) = (q, Tag Dig f, v)

dignotion :: Monad m =>
          (a, Formula, [(VariableName, SourcePos)])
          -> m (a, Formula, [(VariableName, SourcePos)])
dignotion (q, f, v) = dig f (map pVar v) >>= \ g -> return (q, g, v)

single :: Monad m => (a, b, [c]) -> m (a, b, c)
single (q, f, [v]) = return (q, f, v)
single _ = fail "inadmissible multinamed notion"

--- terms

terms :: FTL (Formula -> Formula, [Formula])
terms = label "terms" $
  fmap (foldl1 fld) $ m_term `sepBy` comma
  where
    m_term = quNotion -|- fmap s2m definiteTerm
    s2m (q, t) = (q, [t])

    fld (q, ts) (r, ss) = (q . r, ts ++ ss)

term :: FTL UTerm
term = label "a term" $ (quNotion >>= m2s) -|- definiteTerm
  where
    m2s (q, [t]) = return (q, t)
    m2s _ = fail "inadmissible multinamed notion"


quNotion :: FTL (Formula -> Formula, [Formula])
quNotion = label "quantified notion" $
  paren (fa <|> ex <|> no)
  where
    fa = do
      tokenOf' ["every", "each", "all", "any"]; (q, f, v) <- notion
      vDecl <- mapM makeDecl v
      return (q . flip (foldr dAll) vDecl . blImp f, map pVar v)

    ex = do
      token' "some"; (q, f, v) <- notion
      vDecl <- mapM makeDecl v
      return (q . flip (foldr dExi) vDecl . blAnd f, map pVar v)

    no = do
      token' "no"; (q, f, v) <- notion
      vDecl<- mapM makeDecl v
      return (q . flip (foldr dAll) vDecl . blImp f . Not, map pVar v)


definiteTerm :: FTL (Formula -> Formula, Formula)
definiteTerm = label "definiteTerm" $  symbolicTerm -|- definiteNoun
  where
    definiteNoun = label "definiteNoun" $ paren (art >> primFun term)

plainTerm :: FTL (Formula -> Formula, Formula)
plainTerm = symbolicTerm -|- plainDefiniteNoun
  where
    plainDefiniteNoun = paren (art >> primFun plainTerm)

symbolicTerm :: FTL (a -> a, Formula)
symbolicTerm = fmap ((,) id) sTerm


--- symbolic notation


sForm :: FTL Formula
sForm  = sIff
  where
    sIff = sImp >>= binF Iff (symbol "<=>" >> sImp)
    sImp = sDis >>= binF Imp (symbol "=>"  >> sImp)
    sDis = sCon >>= binF Or  (symbol "\\/" >> sDis)
    sCon = sUna >>= binF And (symbol "/\\" >> sCon)
    sUna = sAll -|- sExi -|- sNot -|- sDot -|- sAtm
    sAll = liftM2 (quaF dAll Imp) (token' "forall" >> declared symNotion) sUna
    sExi = liftM2 (quaF dExi And) (token' "exists" >> declared symNotion) sUna
    sNot = fmap Not $ token' "not" >> sUna
    sDot = token' ":" >> sForm
    sAtm = sAtom

    quaF qu op (_, f, v) = flip (foldr qu) v . op f

    binF op p f = optLL1 f $ fmap (op f) p


sAtom :: FTL Formula
sAtom = sRelation -|- parenthesised statement
  where
    sRelation = sChain </> primCpr sTerm

    sChain = fmap (foldl1 And . concat) sHd

    sHd = lHd -|- (sTs >>= sTl)
    lHd = do
      pr <- primLpr sTerm; rs <- sTs
      fmap (map pr rs :) $ opt [] $ sTl rs

    sTl ls = iTl ls -|- rTl ls
    iTl ls = do
      pr <- primIpr sTerm; rs <- sTs
      fmap (liftM2 pr ls rs :) $ opt [] $ sTl rs
    rTl ls = do pr <- primRpr sTerm; return [map pr ls]

    sTs = sTerm `sepBy` token' ","


sTerm :: FTL Formula
sTerm = iTerm
  where
    iTerm = lTerm >>= iTl
    iTl t = opt t $ (primIfn sTerm `ap` return t `ap` iTerm) >>= iTl

    lTerm = rTerm -|- label "symbolic term" (primLfn sTerm `ap` lTerm)

    rTerm = cTerm >>= rTl
    rTl t = opt t $ (primRfn sTerm `ap` return t) >>= rTl

    cTerm = label "symbolic term" $ sVar -|- parenthesised sTerm -|- primCfn sTerm

sVar :: Parser st Formula
sVar = fmap pVar var

-- class term equations

classEq :: FTL Formula
classEq = twoClassTerms </> oneClassTerm
  where
    twoClassTerms = do
      cnd1 <- fmap stripSet symbSetNotation; token "="
      cnd2 <- fmap stripSet symbSetNotation; h <- hidden
      hDecl <- makeDecl h
      return $ dAll hDecl $ Iff (cnd1 $ pVar h) (cnd2 $ pVar h)
    stripSet = (.) strip . fst

    oneClassTerm = left </> right
    left = do
      cnd <- fmap stripSet symbSetNotation; token "="
      t <- sTerm; h <- hidden; hDecl <- makeDecl h; let hv = pVar h
      return $ All hDecl $ Iff (cnd hv) (zElem hv t)
    right = do
      t <- sTerm; token "="; h <- hidden; hDecl <- makeDecl h
      let hv = pVar h
      cnd <- fmap stripSet symbSetNotation
      return $ dAll hDecl $ Iff (zElem hv t) (cnd hv)




-- selection

selection :: FTL Formula
selection = fmap (foldl1 And) $ (art >> takeLongest namedNotion) `sepByLL1` comma
  where
    namedNotion = label "named notion" $ do
      (q, f, vs) <- notion; guard (all isExplicitName $ map fst vs); return $ q f
    isExplicitName (VarConstant _) = True; isExplicitName _ = False


-- function and set syntax

-- -- sets
setNotion :: FTL Formula
setNotion = do
  v <- after var (token "="); (_, f, _) <- set
  dig (Tag Dig f) [pVar v]

set :: FTL MNotion
set = label "set definition" $ symbSet <|> setOf
  where
    setOf = do
      tokenOf' ["set", "sets"]; nm <- var -|- hidden; token' "of";
      (q, f, u) <- notion >>= single; vnm <- hidden
      vnmDecl <- makeDecl vnm;
      return (id, setForm vnmDecl $ subst (pVar vnm) (fst u) $ q f, [nm])
    symbSet = do
      (cnd, nm) <- symbSetNotation; h <- hidden
      nmDecl <- makeDecl nm
      return (id, setForm nmDecl $ cnd $ pVar nm, [h])
    setForm dcl = let nm = (declName dcl, declPosition dcl) in
      And (zSet (zVar (VarHole ""))) . dAll dcl . Iff (zElem (pVar nm) (zVar (VarHole "")))


symbSetNotation :: Parser
                     FState (Formula -> Formula, (VariableName, SourcePos))
symbSetNotation = cndSet </> finSet
  where
    finSet = braced $ do
      ts <- sTerm `sepByLL1` token ","; h <- hidden
      return (\tr -> foldr1 Or $ map (zEqu tr) ts, h)
    cndSet = braced $ do
      (tag, c, t) <- sepFrom; st <- token "|" >> statement;
      vs <- freeVarPositions t; vsDecl <- mapM makeDecl vs;
      nm <- if isVar t then return $ (varName t, varPosition t) else hidden
      return (\tr -> tag $ c tr `blAnd` mbEqu vsDecl tr t st, nm)

    mbEqu _ tr Var{varName = v} = subst tr v
    mbEqu vs tr t = \st -> foldr mbdExi (st `And` zEqu tr t) vs


sepFrom :: Parser
             FState (Formula -> Formula, Formula -> Formula, Formula)
sepFrom = notionSep -|- setSep -|- noSep
  where
    notionSep = do
      (q, f, v) <- notion >>= single; guard (not . (==) TermEquality . trmName $ f)
      return (Tag Replacement, \tr -> subst tr (fst v) $ q f, pVar v)
    setSep = do
      t <- sTerm; cnd <- token' "in" >> elementCnd
      return (id, cnd, t)
    noSep  = do
      t <- sTerm; return (Tag Replacement, const Top, t)

elementCnd :: FTL (Formula -> Formula)
elementCnd = setTerm </> fmap fst symbSetNotation
  where
    setTerm = sTerm >>= return . flip zElem

-- -- functions

functionNotion :: FTL Formula
functionNotion = liftM2 (&) sVar $ wordFun <|> (token "=" >> lambda)
  where
  wordFun = do
    token "["; t <- pair; token "]"; token "="; vs <- freeVarPositions t
    def <- addDecl (map fst vs) lambdaBody; (_, _, dom) <- token' "for" >> lambdaIn;
    vsDecl <- mapM makeDecl vs
    let body f = foldr dAll (Imp (t `zElem` zDom f) $ def $ zApp f t) vsDecl
    return $ \f -> zFun f `And` Tag Domain (dom f) `And` body f

lambdaBody :: FTL (Formula -> Formula)
lambdaBody = label "function definition" $ paren $ cases <|> chooseInTerm

cases :: FTL (Formula -> Formula)
cases = do
  cas <- ld_case `sepByLL1` token ","
  return $ \fx -> foldr1 And $ map ((&) fx) cas
  where
    ld_case = do
      optLL1 () $ token' "case"; condition <- statement; arrow
      fmap ((.) $ Tag Condition . Imp condition) chooseInTerm

chooseInTerm :: FTL (Formula -> Formula)
chooseInTerm = do
  chs <- optLL1 [] $ after (ld_choice `sepByLL1` token ",") (token' "in")
  f   <- term -|- defTerm; return $ flip (foldr ($)) chs . f
  where
    ld_choice = chc <|> def
    chc = do
      token' "choose"; (q, f, vs) <- declared $ art >> notion
      return $ flip (foldr dExi) vs . And (q f)
    def = do
      token' "define"; x <- var; xDecl <- makeDecl x; token "="
      ap <- ld_set <|> lambda
      return $ dExi xDecl . And (Tag Defined $ ap $ pVar x)

    term = fmap ((.) (Tag Evaluation) . flip zEqu) sTerm
    defTerm = do
      ap <- ld_set <|> lambda; h <- hidden; let hv = pVar h
      hDecl <- makeDecl h;
      return $ \fx -> dExi hDecl $
        And (Tag Defined $ ap hv) (Tag Evaluation $ zEqu fx hv)

    ld_set = do (_, t, _) <- set; return $ (\f -> subst f (VarHole "") t)


lambda :: FTL (Formula -> Formula)
lambda = do
  (t, df_head, dom) <- ld_head; vs <- freeVars t; df <- addDecl vs lambdaBody
  return $ \f -> zFun f `And` Tag Domain (dom f) `And` (df_head f $ df $ zApp f t)
  where
    ld_head = finish $ token "\\" >> lambdaIn

pair :: Parser st Formula
pair = sVar </> pr
  where
<<<<<<< HEAD
    pr = do [l,r] <- smPattern pair pairPattern; return $ zPair l r
    pairPattern = [Symbol "(", Vr, Symbol ",", Vr, Symbol ")"]
=======
    pr = do [l,r] <- symbPatt pair pairPattern; return $ zPair l r
    pairPattern = [Sm "(", Vr, Sm ",", Vr, Sm ")"]
>>>>>>> 1a2ad38a

lambdaIn :: Parser
              FState (Formula, Formula -> Formula -> Formula, Formula -> Formula)
lambdaIn = do
  t <- pair; vs <- freeVarPositions t; vsDecl <- mapM makeDecl vs
  token' "in"; dom <- ld_dom;
  let df_head f = foldr ((.) . dAll) (Imp (t `zElem` zDom f)) vsDecl
  return (t, df_head, \f -> dom f t vsDecl)
  where
    ld_dom = trm <|> setTrm
    trm = do
      t <- sTerm; return $ \f _ _ -> zDom f `zEqu` t
    setTrm = do
      (ap, _) <- symbSetNotation
      return $ \f t -> foldr dAll (Iff (t `zElem` zDom f) (ap t))

---- chain tools

multExi :: Foldable t1 =>
           [(t2 -> Formula, t2, t1 Decl)] -> Formula
multExi ((q, f, vs):ns) = foldr mbdExi (q f `blAnd` multExi ns) vs
multExi [] = Top

conjChain :: Parser st Formula -> Parser st Formula
conjChain = fmap (foldl1 And) . flip sepBy (token' "and")

quChain :: FTL (Formula -> Formula)
quChain = fmap (foldl fld id) $ token' "for" >> quNotion `sepByLL1` comma
-- we can use LL1 here, since there must always follow a parser belonging to the
-- same non-terminal
  where
    fld x (y, _) = x . y


-- Digger

dig :: Monad m => Formula -> [Formula] -> m Formula
dig f [_] | occursS f = fail "too few subjects for an m-predicate"
dig f ts = return (dive f)
  where
    dive :: Formula -> Formula
    dive (Tag Dig f) = down digS f
    dive (Tag DigMultiSubject f) = down (digM $ zip ts $ tail ts) f
    dive (Tag DigMultiPairwise f) = down (digM $ pairMP ts) f
    dive f | isTrm f = f
    dive f = mapF dive f

    down :: (Formula -> [Formula]) -> Formula -> Formula
    down fn (And f g) = And (down fn f) (down fn g)
    down fn f = foldl1 And (fn f)

    digS :: Formula -> [Formula]
    digS f
      | occursH f = map (\t -> subst t (VarHole "") f) ts
      | otherwise = [f]

    digM :: [(Formula, Formula)] -> Formula -> [Formula]
    digM ps f
      | not (occursS f) = digS f
      | not (occursH f) = map (\t -> subst t VarSlot f) $ tail ts
      | otherwise = map (\ (x,y) -> subst y VarSlot $ subst x (VarHole "") f) ps

-- Example:
-- pairMP [1,2,3,4]
-- [(1,2),(1,3),(1,4),(2,3),(2,4),(3,4)]
pairMP :: [a] -> [(a, a)]
pairMP (t:ts) = [ (t, s) | s <- ts ] ++ pairMP ts
pairMP _ = []<|MERGE_RESOLUTION|>--- conflicted
+++ resolved
@@ -182,30 +182,19 @@
 
 --- notions
 
-<<<<<<< HEAD
 basenotion :: Parser
              FState (Formula -> Formula, Formula, [(VariableName, SourcePos)])
 basenotion = fmap digadd $ cm <|> symEqnt <|> (set </> primNotion term)
-=======
-basentn :: FTL (Formula -> Formula, Formula, [(VariableName, SourcePos)])
-basentn = fmap digadd $ cm <|> symEqnt <|> (set </> primNtn term)
->>>>>>> 1a2ad38a
   where
     cm = token' "common" >> primCmNotion term terms
     symEqnt = do
       t <- lexicalCheck isTrm sTerm
       v <- hidden; return (id, zEqu (zVar (VarHole "")) t, [v])
 
-<<<<<<< HEAD
-symNotion :: Parser
-               FState (Formula -> Formula, Formula, [(VariableName, SourcePos)])
-symNotion = (paren (primSnt sTerm) </> primTvr) >>= (dignotion . digadd)
-=======
 symNotion :: FTL (Formula -> Formula, Formula, [(VariableName, SourcePos)])
 symNotion = do
   x <- paren (primSnt sTerm) </> primTypedVar
-  digntn (digadd x)
->>>>>>> 1a2ad38a
+  dignotion (digadd x)
 
 
 gnotion :: FTL (Formula -> Formula, Formula, [(VariableName, SourcePos)])
@@ -516,13 +505,8 @@
 pair :: Parser st Formula
 pair = sVar </> pr
   where
-<<<<<<< HEAD
-    pr = do [l,r] <- smPattern pair pairPattern; return $ zPair l r
+    pr = do [l,r] <- symbolPattern pair pairPattern; return $ zPair l r
     pairPattern = [Symbol "(", Vr, Symbol ",", Vr, Symbol ")"]
-=======
-    pr = do [l,r] <- symbPatt pair pairPattern; return $ zPair l r
-    pairPattern = [Sm "(", Vr, Sm ",", Vr, Sm ")"]
->>>>>>> 1a2ad38a
 
 lambdaIn :: Parser
               FState (Formula, Formula -> Formula -> Formula, Formula -> Formula)
