--- conflicted
+++ resolved
@@ -470,17 +470,12 @@
       (q, f, v) <- notion >>= single; guard (not . (==) TermEquality . trmName $ f)
       return (Tag Replacement, \tr -> subst tr (posVarName v) $ q f, pVar v, mkClass) 
     setSep = do
-<<<<<<< HEAD
       t <- sTerm
-      cnd <- elementOf >> elementCnd
-      return (id, cnd, t)
-=======
-      t <- sTerm; token' "in"
+      elementOf
       clssTrm <- (Left <$> sTerm) </> (Right <$> symbSetNotation)
       case clssTrm of
         Left s -> pure (id, flip mkElem s, t, \v -> mkClass v `And` (mkSet s `Imp` mkSet v))
         Right (cls, (_, mkColl)) -> pure (id, cls, t, mkColl)
->>>>>>> 2393e73d
     noSep  = do
       t <- sTerm; return (Tag Replacement, const Top, t, mkClass)
 
