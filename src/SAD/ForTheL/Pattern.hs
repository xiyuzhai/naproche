--- conflicted
+++ resolved
@@ -326,17 +326,4 @@
   return $ pVar v
   where
     deVar (VarConstant s) = s
-<<<<<<< HEAD
-    deVar _ = error "SAD.ForTheL.Pattern.avr: other variable"
-=======
-    deVar _ = error "SAD.ForTheL.Pattern.avr: other variable"
-
-nam :: FTL Formula
-nam = do
-  n <- fmap (const Top) nvr </> avr
-  guard (isVar n)
-  return n
-
-hid :: FTL Formula
-hid = fmap pVar hidden
->>>>>>> 1a2ad38a
+    deVar _ = error "SAD.ForTheL.Pattern.avr: other variable"