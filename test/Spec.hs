module Main where

import Data.List
import System.Process
import System.Exit
import System.IO
import Data.IORef
import Control.Monad
import Data.Text.Lazy (Text)
import qualified Data.Text.Lazy.IO as TIO

compileFile :: [String] -> FilePath -> IO (Handle, Handle, ProcessHandle)
compileFile flags f = do
  (_, Just hout, Just herr, ph) <- createProcess (proc "stack" (["exec", "Naproche-SAD", "--", f] ++ flags))
    { std_out = CreatePipe, std_err = CreatePipe }
  pure (hout, herr, ph)

gather :: (Handle, Handle, ProcessHandle) -> IO (ExitCode, Text)
gather (hout, herr, ph) = do
  code <- waitForProcess ph
  cont <- TIO.hGetContents hout
  _ <- TIO.hGetContents herr
  pure (code, cont)

files :: [FilePath]
files = fmap ("examples/"++)
  [ "chinese.ftl"
  , "fuerstenberg.ftl"
  , "Koenigs_lemma.ftl"
  , "Maximum_principle.ftl"
  , "newman.ftl"
  , "powerset.ftl"
  , "prime_no_square.ftl"
  , "inconsistency.ftl"
  , "read_test.ftl"
  , "regular_successor.ftl"
  , "tarski.ftl"
  ]

shouldFailFiles :: [FilePath]
shouldFailFiles = fmap ("examples/"++)
  [ "inconsistency.ftl"
  , "inconsistency.tex.ftl"
  ]

texFiles :: [FilePath]
texFiles = fmap ("examples/"++)
<<<<<<< HEAD
  [ "chinese.tex.ftl"
  , "fuerstenberg.tex.ftl"
  , "Koenigs_lemma.tex.ftl"
  , "Maximum_principle.tex.ftl"
  , "newman.tex.ftl"
  , "powerset.tex.ftl"
  , "prime_no_square.tex.ftl"
  , "inconsistency.tex.ftl"
  , "read_test.tex.ftl"
  , "regular_successor.tex.ftl"
  , "tarski.tex.ftl"
=======
  [ "powerset.ftl.tex"
  , "chinese.ftl.tex"
  , "read_test.ftl.tex"
>>>>>>> b95542cf
  ]

output :: [(FilePath, (ExitCode, Text))] -> IO [(ExitCode, FilePath)]
output xs = do
  mapM_ (TIO.putStrLn . snd . snd) xs
  let failed = map (\(f, (c, _)) -> (c, f)) $ filter ((/=ExitSuccess) . fst . snd) xs
  pure failed

main :: IO ()
main = do
  compiled <- mapM (compileFile ["--tex=off"]) files
  compiledTex <- mapM (compileFile ["--tex=on"]) texFiles

  failed <- output . zip files =<< mapM gather (compiled ++ compiledTex)
  let shouldntHaveFailed = filter (\f -> snd f `notElem` shouldFailFiles) failed
  let shouldHaveFailed = shouldFailFiles \\ map snd failed
  code <- newIORef ExitSuccess
  unless (null shouldntHaveFailed) $ do
    putStrLn $ "Failed to compile: " ++ unwords (map snd shouldntHaveFailed)
    writeIORef code $ foldl' max ExitSuccess $ map fst shouldntHaveFailed
  unless (null shouldHaveFailed) $ do
    putStrLn $ "Compiled even though it shouldn't: " ++ unwords shouldHaveFailed
    writeIORef code (ExitFailure 1)
  readIORef code >>= exitWith<|MERGE_RESOLUTION|>--- conflicted
+++ resolved
@@ -45,23 +45,17 @@
 
 texFiles :: [FilePath]
 texFiles = fmap ("examples/"++)
-<<<<<<< HEAD
-  [ "chinese.tex.ftl"
-  , "fuerstenberg.tex.ftl"
-  , "Koenigs_lemma.tex.ftl"
-  , "Maximum_principle.tex.ftl"
-  , "newman.tex.ftl"
-  , "powerset.tex.ftl"
-  , "prime_no_square.tex.ftl"
-  , "inconsistency.tex.ftl"
-  , "read_test.tex.ftl"
-  , "regular_successor.tex.ftl"
-  , "tarski.tex.ftl"
-=======
-  [ "powerset.ftl.tex"
-  , "chinese.ftl.tex"
+  [ "chinese.ftl.tex"
+  , "fuerstenberg.ftl.tex"
+  , "Koenigs_lemma.ftl.tex"
+  , "Maximum_principle.ftl.tex"
+  , "newman.ftl.tex"
+  , "powerset.ftl.tex"
+  , "prime_no_square.ftl.tex"
+  , "inconsistency.ftl.tex"
   , "read_test.ftl.tex"
->>>>>>> b95542cf
+  , "regular_successor.ftl.tex"
+  , "tarski.ftl.tex"
   ]
 
 output :: [(FilePath, (ExitCode, Text))] -> IO [(ExitCode, FilePath)]
