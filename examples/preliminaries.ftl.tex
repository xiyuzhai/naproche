--- conflicted
+++ resolved
@@ -58,9 +58,9 @@
 abstraction terms $\{\dots\mid\dots\}$. Since these terms need to be
 processed by the parser we cannot introduce them simply by first-order
 definitions but have to implement them in the software.
-That sets is are classes which are objects can be proved
-from inbuilt assumptions, but it is important to restate such
-facts to be used in the further proving.
+That sets is are classes which are objects, or extensionality can be proved
+from inbuilt assumptions, but it is important to reprove or restate such
+facts so that they can be accessed by the ATP.
 
 \begin{forthel}
 Let $S,T$ denote classes. Let $X,Y$ denote sets.
@@ -149,12 +149,6 @@
 $f(x)=g(x)$. Then $f=g$.
 \end{lemma}
 
-<<<<<<< HEAD
-%Let $f$ is defined on $M$ stand for the domain of $f$ is 
-%equal to $M$.
-=======
->>>>>>> 0f2c67fb
-
 \begin{definition}
 Assume $M$ is a subclass of the domain of $f$.
 $f[M] = \{ f(x) | x \in M \}$.
@@ -165,18 +159,8 @@
 Then $f[M]$ is a set.
 \end{axiom}
 
-<<<<<<< HEAD
 \begin{definition} Let $f$ be a functions and $S,T$ be classes.
 f : S \rightarrow T iff $Dom (f) = S$ and $f[S] \subseteq T$.
-=======
-\begin{signature} [RanSort]  $Ran(f)$ is a set.
-\end{signature}
-
-Let $B$ denote a class.
-
-\begin{definition} [DefDom]  $f$ is on $B$ iff
-$Dom(f) = Ran(f) = B$.
->>>>>>> 0f2c67fb
 \end{definition}
 
 \end{forthel}
