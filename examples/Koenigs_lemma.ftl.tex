--- conflicted
+++ resolved
@@ -41,7 +41,7 @@
     \end{definition}
 
     \begin{definition}
-      Assume $M$ is a subset of the domain of $f$. $f^[M) = {f(x) | x "is an element of" M}$.
+      Assume $M$ is a subset of the domain of $f$. $f^(M) = {f(x) | x "is an element of" M}$.
     \end{definition}
 
     \begin{axiom}
@@ -83,13 +83,8 @@
 
     Let $card(M)$ denote the cardinality of $M$.
 
-<<<<<<< HEAD
     \begin{axiom}[ImageCard]
-      Assume $M$ is a subset of $Dom(f)$. $card(f^[M]) =< card(M)$.
-=======
-    \begin{axiom}[Image_Card]
       Assume $M$ is a subset of $Dom(f)$. $card(f^(M)) =< card(M)$.
->>>>>>> 78913d59
     \end{axiom}
 
     \begin{axiom}
@@ -120,13 +115,8 @@
       Let $kappa$ be a sequence of cardinals on $D$. $SumSet(kappa,D)$ is a set.
     \end{signature}
 
-<<<<<<< HEAD
     \begin{axiom}[SumDef]
-      Let $kappa$ be a sequence of cardinals on $D$. $SumSet(kappa,D) = {(n,i) | i "is an element of" D "and" n "is an element of" kappa[i]}$.
-=======
-    \begin{axiom}[Sum_Def]
       Let $kappa$ be a sequence of cardinals on $D$. $SumSet(kappa,D) = {(n,i) | i "is an element of" D "and" n "is an element of" kappa(i)}$.
->>>>>>> 78913d59
     \end{axiom}
 
     \begin{axiom}
@@ -141,13 +131,8 @@
       Let $kappa$ be a sequence of cardinals on $D$. $ProdSet(kappa,D)$ is a set.
     \end{signature}
 
-<<<<<<< HEAD
     \begin{axiom}[ProdDef]
-      Let $kappa$ be a sequence of cardinals on $D$. $ProdSet(kappa,D) = {"function" f | Dom(f) = D /\ (f[i] "is an element of" kappa[i] "for every
-=======
-    \begin{axiom}[Prod_Def)
       Let $kappa$ be a sequence of cardinals on $D$. $ProdSet(kappa,D) = {"function" f | Dom(f) = D /\ (f(i) "is an element of" kappa(i) "for every
->>>>>>> 78913d59
       element" i "of" D)}$.
     \end{axiom}
 
@@ -176,22 +161,17 @@
       Let $kappa, lambda$ be sequences of cardinals on $D$. Assume that for every element $i$ of $D$ $kappa(i) < lambda(i)$. Then $Sum(kappa,D) < Prod(lambda,D)$.
     \end{theorem}
     \begin{proof}
-      Proof by contradiction. Assume the contrary. Then $Prod(lambda,D) =<
-<<<<<<< HEAD
-      Sum(kappa,D)$. Take a function $G$ such that $SumSet(kappa,D)$ is the domain of $G$ and $ProdSet(lambda,D)$ is the image of $G$. Indeed $ProdSet(lambda, D)$ has an element. Indeed lambda and D have an element. Define $Diag[i] = {G[(n,i)][i] | n "is an element of" kappa[i]}$ for $i$ in $D$.
-
-      For every element $f$ of $ProdSet(lambda, D)$ for every element $i$ of $D$ $f[i]$ is an element of $lambda[i]$. For every element $i$ of $D$ $lambda[i]$ is a set. For every element $i$ of $D$ for every element $d$ of $Diag[i]$ $d$ is an element of $lambda[i]$. For every element $i$ of $D$ $Diag[i]$ is a set.
+      Proof by contradiction. Assume the contrary. Then $Prod(lambda,D) =< Sum(kappa,D)$.
+      Take a function $G$ such that $SumSet(kappa,D)$ is the domain of $G$ and $ProdSet(lambda,D)$ is the image of $G$.
+      Indeed $ProdSet(lambda, D)$ has an element. Indeed lambda and D have an element.
       
-      For every element $i$ of $D$ $card(Diag[i]) < lambda[i]$.
-=======
-      Sum(kappa,D)$. Take a function $G$ such that $SumSet(kappa,D)$ is the domain of $G$ and $ProdSet(lambda,D)$ is the image of $G$. Indeed $ProdSet(lambda, D)$ has an element. Define $Diag(i) = {G((n,i))(i) | n "is an element of" kappa(i)}$ for $i$ in $D$.
+      Define $Diag(i) = {G((n,i))(i) | n "is an element of" kappa(i)}$ for $i$ in $D$.
 
       For every element $f$ of $ProdSet(lambda, D)$ for every element $i$ of $D$ $f(i)$ is an element of $lambda(i)$.
       For every element $i$ of $D$ $lambda(i)$ is a set.
       For every element $i$ of $D$ for every element $d$ of $Diag(i)$ $d$ is an element of $lambda(i)$.
       For every element $i$ of $D$ $Diag(i)$ is a set.
       For every element $i$ of $D$ $card(Diag(i)) < lambda(i)$.
->>>>>>> 78913d59
       proof.
         Let $i$ be an element of $D$. Define $F(n) = G((n,i))(i)$ for $n$ in $kappa(i)$. Then $F^(kappa(i)) = Diag(i)$.
       end.
