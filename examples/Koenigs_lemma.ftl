[synonym cardinal/-s][synonym sequence/-s]
[read ZFC.ftl]
Let the domain of f stand for Dom(f).

Let M,N denote a set.

Let f denote a function.
Axiom. f is setsized.

### Some preliminary set theory

Definition.
A subset of M is a set N such that every element of N is an element of M.

Definition.
M \ N = { x in M | x is not an element of N }.

Definition.
Assume M is a subset of the domain of f. f^(M) = { f(x) | x is an element of M }.

Axiom.
Assume M is a subset of the domain of f. f^(M) is a set.

Let the image of f stand for f^(Dom(f)).

### Cardinals and Cardinality

Signature.
A cardinal is a set.

Let A,B,C denote cardinals.

Signature.
A < B is an atom.

Let A =< B stand for A = B or A < B.

Axiom.
A < B < C => A < C.

Axiom.
A < B or B < A or B = A.

Let A is less than B stand for A < B.

Signature.
The cardinality of M is a cardinal.

Let card(M) denote the cardinality of M.

Axiom Image_Card. Assume M is a subset of Dom(f). card(f^(M)) =< card(M).

Axiom.
Assume the cardinality of N is less than the cardinality of M. Then M \ N has an element.

Axiom Surj_Exi.
Assume card(M) =< card(N). Assume M has an element. There exists a function f such that N is the
domain of f and M is the image of f.

Axiom.
card(A) = A.

### Product and Sum of cardinals

Let D denote a set.

Definition.
A sequence of cardinals on D is a function f such that Dom(f) = D and f(x) is a cardinal for every
element x of D.

Signature.
Let kappa be a sequence of cardinals on D. SumSet(kappa,D) is a set.

Axiom Sum_Def.
Let kappa be a sequence of cardinals on D.
SumSet(kappa,D) =
  { (n,i) | i is an element of D and n is an element of kappa(i) }.
Axiom. Let kappa be a sequence of cardinals on D. Then SumSet(kappa, D) is a set.

Definition.
Let kappa be a sequence of cardinals on D. Sum(kappa,D) = card(SumSet(kappa,D)).

Signature.
Let kappa be a sequence of cardinals on D. ProdSet(kappa,D) is a set.

Axiom Prod_Def.
let kappa be a sequence of cardinals on D.
ProdSet(kappa,D) =
  { function f | Dom(f) = D /\ (f(i) is an element of kappa(i) for every element i of D) }.
Axiom. Let kappa be a sequence of cardinals on D. Then ProdSet(kappa, D) is a set.

Definition.
Let kappa be a sequence of cardinals on D. Prod(kappa,D) = card(ProdSet(kappa,D)).

Lemma Choice. Let lambda be a sequence  of cardinals on D. Assume that lambda(i) has an element
for every element i of D.  ProdSet(lambda, D) has an element.
Proof.
Define f(i) = Choose an element v of lambda(i) in v for i in D.
Then f is an element of ProdSet(lambda,D). qed.

### Koenig's lemma

Theorem Koenig.
Let kappa, lambda be sequences of cardinals on D. Assume that for every element i of D
kappa(i) < lambda(i). Then Sum(kappa,D) < Prod (lambda,D).
Proof by contradiction.
Assume the contrary. Then Prod (lambda,D) =< Sum(kappa,D).
Take a function G such that SumSet(kappa,D) is the domain of G and ProdSet(lambda,D) is the image
of G.
<<<<<<< HEAD
  Indeed ProdSet(lambda, D) has an element. Indeed lambda and D have an element.
Define Diag[i] = { G[(n,i)][i] | n is an element of kappa[i] } for i in D.
For every element f of ProdSet(lambda, D) for every element i of D f[i] is an element of lambda[i].
For every element i of D lambda[i] is a set.
For every element i of D for every element d of Diag[i] d is an element of lambda[i].
For every element i of D Diag[i] is a set.
For every element i of D card(Diag[i]) < lambda[i]. Proof.
  Let i be an element of D. Define F[n] = G[(n,i)][i] for n in kappa[i].
  Then F^[kappa[i]] = Diag[i].qed.
Define f[i] = Choose an element v of lambda[i] \ Diag[i] in v for i in D.
=======
  Indeed ProdSet(lambda, D) has an element.
Define Diag(i) = { G((n,i))(i) | n is an element of kappa(i) } for i in D.
For every element f of ProdSet(lambda, D) for every element i of D f(i) is an element of lambda(i).
For every element i of D lambda(i) is a set.
For every element i of D for every element d of Diag(i) d is an element of lambda(i).
For every element i of D Diag(i) is a set.
For every element i of D card(Diag(i)) < lambda(i). Proof.
  Let i be an element of D. Define F(n) = G((n,i))(i) for n in kappa(i).
  Then F^(kappa(i)) = Diag(i).qed.
Define f(i) = Choose an element v of lambda(i) \ Diag(i) in v for i in D.
>>>>>>> 78913d59
Then f is an element of ProdSet(lambda,D).
Take an element j of D and an element m of kappa(j) such that G((m,j)) = f. G((m,j))(j) is an
element of Diag(j) and f(j) is not an element of Diag(j).
Contradiction.
qed.<|MERGE_RESOLUTION|>--- conflicted
+++ resolved
@@ -107,19 +107,7 @@
 Assume the contrary. Then Prod (lambda,D) =< Sum(kappa,D).
 Take a function G such that SumSet(kappa,D) is the domain of G and ProdSet(lambda,D) is the image
 of G.
-<<<<<<< HEAD
   Indeed ProdSet(lambda, D) has an element. Indeed lambda and D have an element.
-Define Diag[i] = { G[(n,i)][i] | n is an element of kappa[i] } for i in D.
-For every element f of ProdSet(lambda, D) for every element i of D f[i] is an element of lambda[i].
-For every element i of D lambda[i] is a set.
-For every element i of D for every element d of Diag[i] d is an element of lambda[i].
-For every element i of D Diag[i] is a set.
-For every element i of D card(Diag[i]) < lambda[i]. Proof.
-  Let i be an element of D. Define F[n] = G[(n,i)][i] for n in kappa[i].
-  Then F^[kappa[i]] = Diag[i].qed.
-Define f[i] = Choose an element v of lambda[i] \ Diag[i] in v for i in D.
-=======
-  Indeed ProdSet(lambda, D) has an element.
 Define Diag(i) = { G((n,i))(i) | n is an element of kappa(i) } for i in D.
 For every element f of ProdSet(lambda, D) for every element i of D f(i) is an element of lambda(i).
 For every element i of D lambda(i) is a set.
@@ -129,7 +117,6 @@
   Let i be an element of D. Define F(n) = G((n,i))(i) for n in kappa(i).
   Then F^(kappa(i)) = Diag(i).qed.
 Define f(i) = Choose an element v of lambda(i) \ Diag(i) in v for i in D.
->>>>>>> 78913d59
 Then f is an element of ProdSet(lambda,D).
 Take an element j of D and an element m of kappa(j) such that G((m,j)) = f. G((m,j))(j) is an
 element of Diag(j) and f(j) is not an element of Diag(j).
