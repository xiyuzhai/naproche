[synonym cardinal/-s][synonym sequence/-s]
[read ZFC.ftl]
Let the domain of f stand for Dom(f).

Let M,N denote a set.

Let f denote a function.
Axiom. f is setsized.

### Some preliminary set theory

Definition.
A subset of M is a set N such that every element of N is an element of M.

Definition.
M \ N = { x in M | x is not an element of N }.

Definition.
<<<<<<< HEAD
Assume M is a subset of the domain of f. f^(M) = { f(x) | x is an element of M }. Let the image of
f stand for f^(Dom(f)).
=======
Assume M is a subset of the domain of f. f^[M] = { f[x] | x is an element of M }.

Axiom.
Assume M is a subset of the domain of f. f^[M] is a set.

Let the image of f stand for f^[Dom(f)].
>>>>>>> 2393e73d

### Cardinals and Cardinality

Signature.
A cardinal is a set.

Let A,B,C denote cardinals.

Signature.
A < B is an atom.

Let A =< B stand for A = B or A < B.

Axiom.
A < B < C => A < C.

Axiom.
A < B or B < A or B = A.

Let A is less than B stand for A < B.

Signature.
The cardinality of M is a cardinal.

Let card(M) denote the cardinality of M.

Axiom Image_Card. Assume M is a subset of Dom(f). card(f^(M)) =< card(M).

Axiom.
Assume the cardinality of N is less than the cardinality of M. Then M \ N has an element.

Axiom Surj_Exi.
Assume card(M) =< card(N). Assume M has an element. There exists a function f such that N is the
domain of f and M is the image of f.

Axiom.
card(A) = A.

### Product and Sum of cardinals

Let D denote a set.

Definition.
A sequence of cardinals on D is a function f such that Dom(f) = D and f(x) is a cardinal for every
element x of D.

Signature.
Let kappa be a sequence of cardinals on D. SumSet(kappa,D) is a set.

Axiom Sum_Def.
Let kappa be a sequence of cardinals on D.
SumSet(kappa,D) =
<<<<<<< HEAD
  { (n,i) | i is an element of D and n is an element of kappa(i) }.
=======
  { (n,i) | i is an element of D and n is an element of kappa[i] }.
Axiom. Let kappa be a sequence of cardinals on D. Then SumSet(kappa, D) is a set.
>>>>>>> 2393e73d

Definition.
Let kappa be a sequence of cardinals on D. Sum(kappa,D) = card(SumSet(kappa,D)).

Signature.
Let kappa be a sequence of cardinals on D. ProdSet(kappa,D) is a set.

Axiom Prod_Def.
let kappa be a sequence of cardinals on D.
ProdSet(kappa,D) =
<<<<<<< HEAD
  { function f | Dom(f) = D /\ (f(i) is an element of kappa(i) for every element i of D) }.
=======
  { function f | Dom(f) = D /\ (f[i] is an element of kappa[i] for every element i of D) }.
Axiom. Let kappa be a sequence of cardinals on D. Then ProdSet(kappa, D) is a set.
>>>>>>> 2393e73d

Definition.
Let kappa be a sequence of cardinals on D. Prod(kappa,D) = card(ProdSet(kappa,D)).

Lemma Choice. Let lambda be a sequence  of cardinals on D. Assume that lambda(i) has an element
for every element i of D.  ProdSet(lambda, D) has an element.
Proof.
Define f(i) = Choose an element v of lambda(i) in v for i in D.
Then f is an element of ProdSet(lambda,D). qed.

### Koenig's lemma

Theorem Koenig.
Let kappa, lambda be sequences of cardinals on D. Assume that for every element i of D
kappa(i) < lambda(i). Then Sum(kappa,D) < Prod (lambda,D).
Proof by contradiction.
Assume the contrary. Then Prod (lambda,D) =< Sum(kappa,D).
Take a function G such that SumSet(kappa,D) is the domain of G and ProdSet(lambda,D) is the image
of G.
  Indeed ProdSet(lambda, D) has an element.
<<<<<<< HEAD
Define Diag(i) = { G((n,i))(i) | n is an element of kappa(i) } for i in D.
For every element i of D card(Diag(i)) < lambda(i). Proof.
  Let i be an element of D. Define F(n) = G((n,i))(i) for n in kappa(i).
  Then F^(kappa(i)) = Diag(i).qed.
Define f(i) = Choose an element v of lambda(i) \ Diag(i) in v for i in D.
=======
Define Diag[i] = { G[(n,i)][i] | n is an element of kappa[i] } for i in D.
For every element f of ProdSet(lambda, D) for every element i of D f[i] is an element of lambda[i].
For every element i of D lambda[i] is a set.
For every element i of D for every element d of Diag[i] d is an element of lambda[i].
For every element i of D Diag[i] is a set.
For every element i of D card(Diag[i]) < lambda[i]. Proof.
  Let i be an element of D. Define F[n] = G[(n,i)][i] for n in kappa[i].
  Then F^[kappa[i]] = Diag[i].qed.
Define f[i] = Choose an element v of lambda[i] \ Diag[i] in v for i in D.
>>>>>>> 2393e73d
Then f is an element of ProdSet(lambda,D).
Take an element j of D and an element m of kappa(j) such that G((m,j)) = f. G((m,j))(j) is an
element of Diag(j) and f(j) is not an element of Diag(j).
Contradiction.
qed.<|MERGE_RESOLUTION|>--- conflicted
+++ resolved
@@ -16,17 +16,12 @@
 M \ N = { x in M | x is not an element of N }.
 
 Definition.
-<<<<<<< HEAD
-Assume M is a subset of the domain of f. f^(M) = { f(x) | x is an element of M }. Let the image of
-f stand for f^(Dom(f)).
-=======
-Assume M is a subset of the domain of f. f^[M] = { f[x] | x is an element of M }.
+Assume M is a subset of the domain of f. f^(M) = { f(x) | x is an element of M }.
 
 Axiom.
-Assume M is a subset of the domain of f. f^[M] is a set.
+Assume M is a subset of the domain of f. f^(M) is a set.
 
-Let the image of f stand for f^[Dom(f)].
->>>>>>> 2393e73d
+Let the image of f stand for f^(Dom(f)).
 
 ### Cardinals and Cardinality
 
@@ -79,12 +74,8 @@
 Axiom Sum_Def.
 Let kappa be a sequence of cardinals on D.
 SumSet(kappa,D) =
-<<<<<<< HEAD
   { (n,i) | i is an element of D and n is an element of kappa(i) }.
-=======
-  { (n,i) | i is an element of D and n is an element of kappa[i] }.
 Axiom. Let kappa be a sequence of cardinals on D. Then SumSet(kappa, D) is a set.
->>>>>>> 2393e73d
 
 Definition.
 Let kappa be a sequence of cardinals on D. Sum(kappa,D) = card(SumSet(kappa,D)).
@@ -95,12 +86,8 @@
 Axiom Prod_Def.
 let kappa be a sequence of cardinals on D.
 ProdSet(kappa,D) =
-<<<<<<< HEAD
   { function f | Dom(f) = D /\ (f(i) is an element of kappa(i) for every element i of D) }.
-=======
-  { function f | Dom(f) = D /\ (f[i] is an element of kappa[i] for every element i of D) }.
 Axiom. Let kappa be a sequence of cardinals on D. Then ProdSet(kappa, D) is a set.
->>>>>>> 2393e73d
 
 Definition.
 Let kappa be a sequence of cardinals on D. Prod(kappa,D) = card(ProdSet(kappa,D)).
@@ -121,23 +108,15 @@
 Take a function G such that SumSet(kappa,D) is the domain of G and ProdSet(lambda,D) is the image
 of G.
   Indeed ProdSet(lambda, D) has an element.
-<<<<<<< HEAD
 Define Diag(i) = { G((n,i))(i) | n is an element of kappa(i) } for i in D.
+For every element f of ProdSet(lambda, D) for every element i of D f(i) is an element of lambda(i).
+For every element i of D lambda(i) is a set.
+For every element i of D for every element d of Diag(i) d is an element of lambda(i).
+For every element i of D Diag(i) is a set.
 For every element i of D card(Diag(i)) < lambda(i). Proof.
   Let i be an element of D. Define F(n) = G((n,i))(i) for n in kappa(i).
   Then F^(kappa(i)) = Diag(i).qed.
 Define f(i) = Choose an element v of lambda(i) \ Diag(i) in v for i in D.
-=======
-Define Diag[i] = { G[(n,i)][i] | n is an element of kappa[i] } for i in D.
-For every element f of ProdSet(lambda, D) for every element i of D f[i] is an element of lambda[i].
-For every element i of D lambda[i] is a set.
-For every element i of D for every element d of Diag[i] d is an element of lambda[i].
-For every element i of D Diag[i] is a set.
-For every element i of D card(Diag[i]) < lambda[i]. Proof.
-  Let i be an element of D. Define F[n] = G[(n,i)][i] for n in kappa[i].
-  Then F^[kappa[i]] = Diag[i].qed.
-Define f[i] = Choose an element v of lambda[i] \ Diag[i] in v for i in D.
->>>>>>> 2393e73d
 Then f is an element of ProdSet(lambda,D).
 Take an element j of D and an element m of kappa(j) such that G((m,j)) = f. G((m,j))(j) is an
 element of Diag(j) and f(j) is not an element of Diag(j).
