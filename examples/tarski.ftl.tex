--- conflicted
+++ resolved
@@ -24,23 +24,11 @@
 We first import a small $\mathbb{N}$aproche formalization of an ontology with sets,
 functions, and objects:
   \begin{forthel}
-<<<<<<< HEAD
 [readtex preliminaries.ftl.tex]
-=======
-    [synonym set/-s] [synonym subset/-s] [synonym element/-s]
-
-    [synonym belong/-s] [synonym bound/-s] [synonym supremum/suprema]
-
-    [synonym infimum/infima] [synonym lattice/-s] [synonym function/-s]
-
-    [synonym point/-s]
-
-    [read macros.ftl]
->>>>>>> 0f2c67fb
   \end{forthel}
 
   \section{Partial Orders}
-We work with a ``global'' order relation $\leq$.
+  We work with a ``global'' order relation $\leq$.
   \begin{forthel}
     Let $x,y,z,u,v,w$ denote elements. Let $S,T$ denote sets.
 
@@ -48,32 +36,6 @@
       $x \leq y$ is a relation.
     \end{signature}
 
-<<<<<<< HEAD
-=======
-    Let $S,T$ denote sets.
-    Let $x,y,z,u,v,w$ denote elements.
-
-    \begin{axiom}
-      $S$ is setsized.
-    \end{axiom}
-
-    \begin{axiom}
-      $x$ is setsized.
-    \end{axiom}
-
-    \begin{axiom}
-      Every element of $S$ is an element.
-    \end{axiom}
-
-    \begin{definition}[DefEmpty]
-      $S$ is empty iff $S$ has no elements.
-    \end{definition}
-
-    \begin{definition}[DefSub]
-      A subset of $S$ is a class $T$ such that every $x \in T$ belongs to $S$.
-    \end{definition}
-
->>>>>>> 0f2c67fb
     \begin{axiom}
       $x \leq x$.
     \end{axiom}
@@ -144,33 +106,17 @@
     \end{theorem}
     \begin{proof}
       Let $T$ be a subset of $S$.
-      Let us show that $T$ has a supremum in $S$. \\
-<<<<<<< HEAD
-        Define 
-        $
-          P = \{x \in U \mid f(x) \leq x$ and $x$ is an upper bound of $T$ in $U\} .
-        $
-=======
-        Define
-        \[
-          P = \{x \in U \mid f(x) \leq x "and" x "is an upper bound of" T "in" U\} .
-        \]
->>>>>>> 0f2c67fb
+      Let us show that $T$ has a supremum in $S$.  Define 
+        
+        $  P = \{x \in U \mid f(x) \leq x$ and $x$ is an upper bound of $T$ in $U\}$.
+
         Take an infimum $p$ of $P$ in $U$. $f(p)$ is a lower bound of $P$ in $U$ and an upper bound of $T$ in $U$.
         Hence $p$ is a fixed point of $f$ and a supremum of $T$ in $S$.
       qed. \\
-      Let us show that $T$ has an infimum in $S$. \\
-<<<<<<< HEAD
-        Define 
-        $
-          Q = \{x \in U \mid x \leq f(x)$ and $x$ is a lower bound of $T$ in $U\}.
-        $
-=======
-        Define
-        \[
-          Q = \{x \in U \mid x \leq f(x) "and" x "is a lower bound of" T "in" U\} .
-        \]
->>>>>>> 0f2c67fb
+      Let us show that $T$ has an infimum in $S$. Define 
+        
+        $  Q = \{x \in U \mid x \leq f(x)$ and $x$ is a lower bound of $T$ in $U\}$.
+
         Take a supremum $q$ of $Q$ in $U$. $f(q)$ is an upper bound of $Q$ in $U$ and a lower bound of $T$ in $U$.
         Hence $q$ is a fixed point of $f$. $q$ is an infimum of $T$ in $S$.
       qed.
