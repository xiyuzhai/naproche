--- conflicted
+++ resolved
@@ -32,17 +32,12 @@
 
 Marcel:
 
-<<<<<<< HEAD
-5. Rausnehmen von koenig und regular_successor OK 
-=======
   [ ] arithmetic
   [ ] set-theory
   [X] cantor-schroeder-bernstein
   [X] cantor
   [X] furstenberg
 
-5. Rausnehmen von koenig, regular_successor, ZFC, "...01.ftl"-Dateien
->>>>>>> c59dcb93
 
 6. Koordination der Ontologie- oder Preliminaries-Dateien von Adrian
 und Peter
