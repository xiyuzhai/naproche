{-
Authors: Andrei Paskevich (2001 - 2008), Steffen Frerix (2017 - 2018), Makarius Wenzel (2018)

Main application entry point: console or server mode.
-}

{-# LANGUAGE TupleSections #-}

module Main where

import Data.Maybe
import Data.IORef
import Data.Time
import Control.Monad (when, unless)
import qualified System.Console.GetOpt as GetOpt
import qualified System.Environment as Environment
import qualified System.Exit as Exit
import qualified Control.Exception as Exception
import System.IO (IO)
import qualified System.IO as IO

import qualified Isabelle.File as File
import qualified Isabelle.Server as Server
import qualified Isabelle.Byte_Message as Byte_Message
import qualified Isabelle.Properties as Properties
import qualified Isabelle.XML as XML
import qualified Isabelle.YXML as YXML
import qualified Isabelle.UUID as UUID
import qualified Isabelle.Standard_Thread as Standard_Thread
import qualified Isabelle.Naproche as Naproche
import qualified Data.ByteString.UTF8 as UTF8
import qualified Data.ByteString.Char8 as Char8
import qualified Data.ByteString as ByteString
import Network.Socket (Socket)

import SAD.API

main :: IO ()
main  = do
  -- setup stdin/stdout
  File.setup IO.stdin
  File.setup IO.stdout
  File.setup IO.stderr
  IO.hSetBuffering IO.stdout IO.LineBuffering
  IO.hSetBuffering IO.stderr IO.LineBuffering

  -- command line and init file
  args0 <- Environment.getArgs
  (opts0, text0) <- readArgs args0

  oldTextRef <- newIORef $ TextRoot []

  if askFlag Help False opts0 then
    putStr (GetOpt.usageInfo usageHeader options)
  else -- main body with explicit error handling, notably for PIDE
    Exception.catch
      (if askFlag Server False opts0 then
        Server.server (Server.publish_stdout "Naproche-SAD") (serverConnection oldTextRef args0)
      else do consoleThread; mainBody oldTextRef (opts0, text0))
      (\err -> do
        exitThread
        let msg = Exception.displayException (err :: Exception.SomeException)
        IO.hPutStrLn IO.stderr msg
        Exit.exitFailure)

mainBody :: IORef Text -> ([Instr], [Text]) -> IO ()
mainBody oldTextRef (opts0, text0) = do
  startTime <- getCurrentTime

  oldText <- readIORef oldTextRef
  -- parse input text
  text1 <- fmap TextRoot $ readText (askArgument Library "." opts0) text0


  -- if -T / --onlytranslate is passed as an option, only print the translated text
  if askFlag OnlyTranslate False opts0 then
    do
      let timeDifference finishTime = showTimeDiff (diffUTCTime finishTime startTime)
          TextRoot txts = text1
      mapM_ (\case TextBlock bl -> print bl; _ -> return ()) txts

      -- print statistics
      finishTime <- getCurrentTime
      outputMain TRACING noSourcePos $ "total " ++ timeDifference finishTime
  else
    do
      -- read provers.dat
      provers <- readProverDatabase (askArgument Provers "provers.dat" opts0)
      -- initialize reasoner state
      reasonerState <- newIORef (RState [] False False)

      proveStart <- getCurrentTime

      success <- case findParseError text1 of
        Nothing -> do
          let text = textToCheck oldText text1
          (success, newText) <- verify (askArgument File "" opts0) provers reasonerState text
          case newText of
            Just txt -> writeIORef oldTextRef txt
            _ -> return ()
          pure success
        Just err -> do errorParser (errorPos err) (show err); pure False

      finishTime <- getCurrentTime
      finalReasonerState <- readIORef reasonerState

      let counterList = counters finalReasonerState
          accumulate  = accumulateIntCounter counterList 0

      -- print statistics
      outputMain TRACING noSourcePos $
        "sections "       ++ show (accumulate Sections)
        ++ " - goals "    ++ show (accumulate Goals)
        ++ (let ignoredFails = accumulate FailedGoals
            in  if   ignoredFails == 0
                then ""
                else " - failed "   ++ show ignoredFails)
        ++ " - trivial "   ++ show (accumulate TrivialGoals)
        ++ " - proved "    ++ show (accumulate SuccessfulGoals)
        ++ " - equations " ++ show (accumulate Equations)
        ++ (let failedEquations = accumulate FailedEquations
            in  if   failedEquations == 0
                then ""
                else " - failed " ++ show failedEquations)

      let trivialChecks = accumulate TrivialChecks

      outputMain TRACING noSourcePos $
        "symbols "        ++ show (accumulate Symbols)
        ++ " - checks "   ++ show
          (accumulateIntCounter counterList trivialChecks HardChecks)
        ++ " - trivial "  ++ show trivialChecks
        ++ " - proved "   ++ show (accumulate SuccessfulChecks)
        ++ " - unfolds "  ++ show (accumulate Unfolds)

      let accumulateTime = accumulateTimeCounter counterList
          proverTime     = accumulateTime proveStart ProofTime
          simplifyTime   = accumulateTime proverTime SimplifyTime

      outputMain TRACING noSourcePos $
        "parser "           ++ showTimeDiff (diffUTCTime proveStart startTime)
        ++ " - reasoner "   ++ showTimeDiff (diffUTCTime finishTime simplifyTime)
        ++ " - simplifier " ++ showTimeDiff (diffUTCTime simplifyTime proverTime)
        ++ " - prover "     ++ showTimeDiff (diffUTCTime proverTime proveStart)
        ++ "/" ++ showTimeDiff (maximalTimeCounter counterList SuccessTime)
      outputMain TRACING noSourcePos $
        "total "
        ++ showTimeDiff (diffUTCTime finishTime startTime)
      when (not success) Exit.exitFailure


serverConnection :: IORef Text -> [String] -> Socket -> IO ()
serverConnection oldTextRef args0 connection = do
  thread_uuid <- Standard_Thread.my_uuid
  mapM_ (Byte_Message.write_line_message connection . UUID.bytes) thread_uuid

  res <- Byte_Message.read_line_message connection
  case fmap (YXML.parse . UTF8.toString) res of
    Just (XML.Elem ((command, _), body)) | command == Naproche.cancel_command ->
      mapM_ Standard_Thread.stop_uuid (UUID.parse_string (XML.content_of body))

    Just (XML.Elem ((command, props), body)) | command == Naproche.forthel_command ->
      Exception.bracket_ (initThread props (Byte_Message.write connection))
        exitThread
        (do
          let args1 = lines (fromMaybe "" (Properties.get props Naproche.command_args))
          (opts1, text0) <- readArgs (args0 ++ args1)
          let text1 = text0 ++ [TextInstr noPos (GetArgument Text (XML.content_of body))]

          Exception.catch (mainBody oldTextRef (opts1, text1))
            (\err -> do
              let msg = Exception.displayException (err :: Exception.SomeException)
              Exception.catch
                (if YXML.detect msg then
                  Byte_Message.write connection [UTF8.fromString msg]
                 else outputMain ERROR noSourcePos msg)
                (\err2 -> do
                  let e = err2 :: Exception.IOException
                  return ())))

    _ -> return ()


-- Command line parsing

readArgs :: [String] -> IO ([Instr], [Text])
readArgs args = do
  let (instrs, files, errs) = GetOpt.getOpt GetOpt.Permute options args

  let fail msgs = errorWithoutStackTrace (unlines (map trimLine msgs))
  unless (null errs) $ fail errs
  when (length files > 1) $ fail ["More than one file argument\n"]
  let commandLine = case files of [file] -> instrs ++ [GetArgument File file]; _ -> instrs

  initFile <- readInit (askArgument Init "init.opt" commandLine)
  let initialOpts = initFile ++ map (noPos,) commandLine

  let revInitialOpts = map snd $ reverse initialOpts
  let initialText = map (uncurry TextInstr) initialOpts
  return (revInitialOpts, initialText)

usageHeader :: [Char]
usageHeader =
  "\nUsage: Naproche-SAD <options...> <file...>\n\n  At most one file argument may be given; \"\" refers to stdin.\n\n  Options are:\n"

options :: [GetOpt.OptDescr Instr]
options = [
  GetOpt.Option "h" ["help"] (GetOpt.NoArg (SetFlag Help True)) "show command-line help",
  GetOpt.Option ""  ["init"] (GetOpt.ReqArg (GetArgument Init) "FILE")
    "init file, empty to skip (def: init.opt)",
  GetOpt.Option "T" ["onlytranslate"] (GetOpt.NoArg (SetFlag OnlyTranslate True))
    "translate input text and exit",
  GetOpt.Option "" ["translate"] (GetOpt.ReqArg (SetFlag Translation . parseConsent) "{on|off}")
    "print first-order translation of sentences",
  GetOpt.Option "" ["server"] (GetOpt.NoArg (SetFlag Server True))
    "run in server mode",
  GetOpt.Option ""  ["library"] (GetOpt.ReqArg (GetArgument Library) "DIR")
    "place to look for library texts (def: .)",
  GetOpt.Option ""  ["provers"] (GetOpt.ReqArg (GetArgument Provers) "FILE")
    "index of provers (def: provers.dat)",
  GetOpt.Option "P" ["prover"] (GetOpt.ReqArg (GetArgument Prover) "NAME")
    "use prover NAME (def: first listed)",
  GetOpt.Option "t" ["timelimit"] (GetOpt.ReqArg (LimitBy Timelimit . getLeadingPositiveInt) "N")
    "N seconds per prover call (def: 3)",
  GetOpt.Option ""  ["depthlimit"] (GetOpt.ReqArg (LimitBy Depthlimit . getLeadingPositiveInt) "N")
    "N reasoner loops per goal (def: 7)",
  GetOpt.Option ""  ["checktime"] (GetOpt.ReqArg (LimitBy Checktime . getLeadingPositiveInt) "N")
    "timelimit for checker's tasks (def: 1)",
  GetOpt.Option ""  ["checkdepth"] (GetOpt.ReqArg (LimitBy Checkdepth . getLeadingPositiveInt) "N")
    "depthlimit for checker's tasks (def: 3)",
  GetOpt.Option "n" [] (GetOpt.NoArg (SetFlag Prove False))
    "cursory mode (equivalent to --prove off)",
  GetOpt.Option "r" [] (GetOpt.NoArg (SetFlag Check False))
    "raw mode (equivalent to --check off)",
  GetOpt.Option "" ["prove"] (GetOpt.ReqArg (SetFlag Prove . parseConsent) "{on|off}")
    "prove goals in the text (def: on)",
  GetOpt.Option "" ["check"] (GetOpt.ReqArg (SetFlag Check . parseConsent) "{on|off}")
    "check symbols for definedness (def: on)",
  GetOpt.Option "" ["symsign"] (GetOpt.ReqArg (SetFlag Symsign . parseConsent) "{on|off}")
    "prevent ill-typed unification (def: on)",
  GetOpt.Option "" ["info"] (GetOpt.ReqArg (SetFlag Info . parseConsent) "{on|off}")
    "collect \"evidence\" literals (def: on)",
  GetOpt.Option "" ["thesis"] (GetOpt.ReqArg (SetFlag Thesis . parseConsent) "{on|off}")
    "maintain current thesis (def: on)",
  GetOpt.Option "" ["filter"] (GetOpt.ReqArg (SetFlag Filter . parseConsent) "{on|off}")
    "filter prover tasks (def: on)",
  GetOpt.Option "" ["skipfail"] (GetOpt.ReqArg (SetFlag Skipfail . parseConsent) "{on|off}")
    "ignore failed goals (def: off)",
  GetOpt.Option "" ["flat"] (GetOpt.ReqArg (SetFlag Flat . parseConsent) "{on|off}")
    "do not read proofs (def: off)",
  GetOpt.Option "q" [] (GetOpt.NoArg (SetFlag Verbose False))
    "print no details",
  GetOpt.Option "v" [] (GetOpt.NoArg (SetFlag Verbose True))
    "print more details (-vv, -vvv, etc)",
  GetOpt.Option "" ["printgoal"] (GetOpt.ReqArg (SetFlag Printgoal . parseConsent) "{on|off}")
    "print current goal (def: on)",
  GetOpt.Option "" ["printreason"] (GetOpt.ReqArg (SetFlag Printreason . parseConsent) "{on|off}")
    "print reasoner's messages (def: off)",
  GetOpt.Option "" ["printsection"] (GetOpt.ReqArg (SetFlag Printsection . parseConsent) "{on|off}")
    "print sentence translations (def: off)",
  GetOpt.Option "" ["printcheck"] (GetOpt.ReqArg (SetFlag Printcheck . parseConsent) "{on|off}")
    "print checker's messages (def: off)",
  GetOpt.Option "" ["printprover"] (GetOpt.ReqArg (SetFlag Printprover . parseConsent) "{on|off}")
    "print prover's messages (def: off)",
  GetOpt.Option "" ["printunfold"] (GetOpt.ReqArg (SetFlag Printunfold . parseConsent) "{on|off}")
    "print definition unfoldings (def: off)",
  GetOpt.Option "" ["printfulltask"] (GetOpt.ReqArg (SetFlag Printfulltask . parseConsent) "{on|off}")
    "print full prover tasks (def: off)",
  GetOpt.Option "" ["printsimp"] (GetOpt.ReqArg (SetFlag Printsimp . parseConsent) "{on|off}")
    "print simplification process (def: off)",
  GetOpt.Option "" ["printthesis"] (GetOpt.ReqArg (SetFlag Printthesis . parseConsent) "{on|off}")
    "print thesis development (def: off)",
  GetOpt.Option "" ["ontored"] (GetOpt.ReqArg (SetFlag Ontored . parseConsent) "{on|off}")
    "enable ontological reduction (def: off)",
  GetOpt.Option "" ["unfoldlow"] (GetOpt.ReqArg (SetFlag Unfoldlow . parseConsent) "{on|off}")
    "enable unfolding of definitions in the whole low level context (def: on)",
  GetOpt.Option "" ["unfold"] (GetOpt.ReqArg (SetFlag Unfold . parseConsent) "{on|off}")
    "enable unfolding of definitions (def: on)",
  GetOpt.Option "" ["unfoldsf"] (GetOpt.ReqArg (SetFlag Unfoldsf . parseConsent) "{on|off}")
    "enable unfolding of set conditions and function evaluations (def: on)",
  GetOpt.Option "" ["unfoldlowsf"] (GetOpt.ReqArg (SetFlag Unfoldlowsf . parseConsent) "{on|off}")
    "enable unfolding of set and function conditions in general (def: off)",
  GetOpt.Option "" ["checkontored"] (GetOpt.ReqArg (SetFlag Checkontored . parseConsent) "{on|off}")
    "enable ontological reduction for checking of symbols (def: off)"]

parseConsent :: String -> Bool
parseConsent "yes" = True ; parseConsent "on"  = True
parseConsent "no"  = False; parseConsent "off" = False
parseConsent s     = errorWithoutStackTrace $ "Invalid boolean argument: \"" ++  s ++ "\""

<<<<<<< HEAD
getLeadingPositiveInt :: String -> Int
getLeadingPositiveInt s = case reads s of
  ((n,[]):_) | n >= 0 -> n
  _ -> errorWithoutStackTrace $ "Invalid integer argument: \"" ++ s ++ "\""
=======
int s = case reads s of
  ((n, []) : _) | n >= 0 -> n
  _ -> errorWithoutStackTrace $ "Invalid integer argument: " ++ quote s
>>>>>>> 732b33b6
<|MERGE_RESOLUTION|>--- conflicted
+++ resolved
@@ -288,13 +288,7 @@
 parseConsent "no"  = False; parseConsent "off" = False
 parseConsent s     = errorWithoutStackTrace $ "Invalid boolean argument: \"" ++  s ++ "\""
 
-<<<<<<< HEAD
 getLeadingPositiveInt :: String -> Int
 getLeadingPositiveInt s = case reads s of
-  ((n,[]):_) | n >= 0 -> n
-  _ -> errorWithoutStackTrace $ "Invalid integer argument: \"" ++ s ++ "\""
-=======
-int s = case reads s of
   ((n, []) : _) | n >= 0 -> n
-  _ -> errorWithoutStackTrace $ "Invalid integer argument: " ++ quote s
->>>>>>> 732b33b6
+  _ -> errorWithoutStackTrace $ "Invalid integer argument: \"" ++ s ++ "\""